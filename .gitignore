--- conflicted
+++ resolved
@@ -1,4 +1,3 @@
-<<<<<<< HEAD
 .gradle/
 build/
 libs/
@@ -9,20 +8,4 @@
 .project
 .settings/
 /bin/
-=======
-*.class
-
-# Mobile Tools for Java (J2ME)
-.mtj.tmp/
-
-# Package Files #
-*.jar
-*.war
-*.ear
-
-# virtual machine crash logs, see http://www.java.com/en/download/help/error_hotspot.xml
-hs_err_pid*
-_site
-.DS_Store
-docs/_site
->>>>>>> 25fa263b
+docs/_site