--- conflicted
+++ resolved
@@ -1,17 +1,3 @@
-<<<<<<< HEAD
-<div>
-    <ol>
-        <li><strong class="">If your company has Solace message routers deployed</strong>, contact your middleware team to obtain the following:
-            <ul>
-                <li>A host name or IP address of a Solace router</li>
-                <li>A username and password to access the router</li>
-                <li>A VPN in which you can produce and consume messages</li>
-            </ul>
-        </li>
-        <li><strong>If you do not have access to a Solace message router</strong>, see "<a href="{{ site.docs-vmr-setup }}" target="_top" style="text-decoration:none; border-style: none;    "  onmouseover="this.style.textDecoration='none'; this.style.color='#F36F23';"
-onmouseout="this.style.textDecoration='none';this.style.color='#005dab';" >Set up a VMR</a>" to download and install the software.</li>
-    </ol>
-=======
 <div class="solace-cloud-space">
   <ol>
       <li><strong class="">If your company has Solace message routers deployed</strong>, contact your middleware team to obtain the following:
@@ -24,5 +10,4 @@
       <li><strong>If you do not have access to a Solace message router</strong>, see "<a href="{{ site.docs-vmr-setup }}" target="_top" style="text-decoration:none; border-style: none;    "  onmouseover="this.style.textDecoration='none'; this.style.color='#F36F23';"
   onmouseout="this.style.textDecoration='none';this.style.color='#005dab';" >Set up a VMR</a>" to download and install the software.</li>
   </ol>
->>>>>>> f796b3fe
 </div>