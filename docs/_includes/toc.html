<<<<<<< HEAD
{% for section in site.data.tutorials %}
<div>
    <h4 class="navheading"><a href="{{ site.baseurl }}/">{{ section.title }}</a></h4>
    <ul class="navlist">
        {% for item in section.tutorials %} {% assign item_url = item | prepend:"/" | append:"/" %} {% assign p = site.tutorials
        | where:"url", item_url | first %}
        <li class="navlink{% if item_url == page.url %}_current{% endif %}"><a href="{{ site.baseurl }}{{ p.url }}">{{ p.title }}</a></li>
        {% endfor %}
    </ul>
</div>
{% endfor %}
<div class="nav">
<select name="menu" onchange="top.window.location = this.value">
    <option value="#" selected>Pick Another API</option>
    <optgroup label="Solace APIs">
        <option value="http://dev.solace.com//get-started/c-tutorials/">C</option>
        <option value="http://dev.solace.com//get-started/dotnet-tutorials/">C#/.NET</option>
        <option value="http://dev.solace.com//get-started/java-tutorials/">Java</option>
        <option value="http://dev.solace.com//get-started/javascript-tutorials/">JavaScript</option>
        <option value="http://dev.solace.com//get-started/node-js-tutorials/">Node.js</option>
    </optgroup>
    <optgroup label="Open APIs & Protocols">
        <option value="http://dev.solace.com/get-started/amqp-tutorials-jms-11/">AMQP - JMS 1.1 </option>
        <option value="http://dev.solace.com/get-started/amqp-tutorials-jms-2/">AMQP - JMS 2.0</option>
        <option value="http://dev.solace.com/get-started/amqp-tutorials-node-js/">AMQP - Node.js</option>
        <option value="http://dev.solace.com//get-started/mqtt-tutorials/">MQTT - Eclipse Paho Java</option>
        <option value="http://dev.solace.com/get-started/amqp-tutorials-jms-11/">JMS 1.1 - Apache Qpid </option>
        <option value="http://dev.solace.com/get-started/amqp-tutorials-jms-2/">JMS 2.0 - Apache Qpid</option>
        <option value="http://dev.solace.com//get-started/jms-tutorials/">JMS 1.1 - Solace </option>
        <option value="http://dev.solace.com//get-started/openmama-tutorials/">OpenMAMA</option>
        <option value="http://dev.solace.com//get-started/rest-tutorials/">REST Messaging</option>
    </optgroup>
    <optgroup label="Other Environments">
        <option value="http://dev.solace.com//get-started/pcf-tutorials/">Pivotal Cloud Foundry</option>
    </optgroup>
</select>
</div>
<div class="github">
<div>
    <img class="grey-image" src="{{ "/images/common/hosted-in-github.png" | prepend: site.baseurl }}" alt="hosted-in-github"
        width="150" height="57"></img>
</div>
{% for item in page.links %}
<div class="github-link">
    <img class="fork-icon" src="{{ "/images/common/github-icon.png" | prepend: site.baseurl }}"/>
    <a href="{{ site.repository }}{{ item.link }}" target="_blank">{{ item.label }}</a> <br />
</div>
{% endfor %}
<div class="github-link">
    <img src="{{ "/images/common/pencil-icon.png" | prepend: site.baseurl }}"/>
    <a href="{{ site.repository }}/blob/master/docs/{{ page.path }}" target="_blank">Improve this page</a>
</div>
<div class="github-link">
    <img src="{{ "/images/common/issue-icon.png" | prepend: site.baseurl }}"/>
    <a href="{{ site.repository }}/issues/new" target="_blank">Raise an issue</a>
</div>
</div>
<script>
function scrollFunction() {
  document.querySelector("aside").style.top = this.window.scrollY + 60 + "px";
}
window.onscroll = scrollFunction;
</script>
=======

{% for section in site.data.tutorials %}
    <div>
        <h4 class="navheading"><a href="{{ site.baseurl }}/">{{ section.title }}</a></h4>
        <ul class="navlist">
            {% for item in section.tutorials %} {% assign item_url = item | prepend:"/" | append:"/" %} {% assign p = site.tutorials
            | where:"url", item_url | first %}
            <li class="navlink{% if item_url == page.url %}_current{% endif %}"><a href="{{ site.baseurl }}{{ p.url }}">{{ p.title }}</a></li>
            {% endfor %}
        </ul>
    </div>
{% endfor %}
<div class="nav">
    <select name="menu" onchange="top.window.location = this.value">
        <option value="#" selected>Pick Another API</option>
        <optgroup label="Solace APIs">
            <option value="http://dev.solace.com//get-started/c-tutorials/">C</option>
            <option value="http://dev.solace.com//get-started/dotnet-tutorials/">C#/.NET</option>
            <option value="http://dev.solace.com//get-started/java-tutorials/">Java</option>
            <option value="http://dev.solace.com//get-started/javascript-tutorials/">JavaScript</option>
            <option value="http://dev.solace.com//get-started/node-js-tutorials/">Node.js</option>
        </optgroup>
        <optgroup label="Open APIs & Protocols">
            <option value="http://dev.solace.com/get-started/amqp-tutorials-jms-11/">AMQP - JMS 1.1 </option>
            <option value="http://dev.solace.com/get-started/amqp-tutorials-jms-2/">AMQP - JMS 2.0</option>
            <option value="http://dev.solace.com/get-started/amqp-tutorials-node-js/">AMQP - Node.js</option>
            <option value="http://dev.solace.com//get-started/mqtt-tutorials/">MQTT - Eclipse Paho Java</option>
            <option value="http://dev.solace.com/get-started/amqp-tutorials-jms-11/">JMS 1.1 - Apache Qpid </option>
            <option value="http://dev.solace.com/get-started/amqp-tutorials-jms-2/">JMS 2.0 - Apache Qpid</option>
            <option value="http://dev.solace.com//get-started/jms-tutorials/">JMS 1.1 - Solace </option>
            <option value="http://dev.solace.com//get-started/openmama-tutorials/">OpenMAMA</option>
            <option value="http://dev.solace.com//get-started/rest-tutorials/">REST Messaging</option>
        </optgroup>
        <optgroup label="Other Environments">
            <option value="http://dev.solace.com//get-started/pcf-tutorials/">Pivotal Cloud Foundry</option>
        </optgroup>
    </select>
</div>
<div class="github">
    <div>
        <img class="grey-image" src="{{ "/images/common/hosted-in-github.png" | prepend: site.baseurl }}" alt="hosted-in-github"
            width="150" height="57"></img>
    </div>
    {% for item in page.links %}
    <div class="github-link">
        <img class="fork-icon" src="{{ "/images/common/github-icon.png" | prepend: site.baseurl }}"/>
        <a href="{{ site.repository }}{{ item.link }}" target="_blank">{{ item.label }}</a> <br />
    </div>
    {% endfor %}
    <div class="github-link">
        <img src="{{ "/images/common/pencil-icon.png" | prepend: site.baseurl }}"/>
        <a href="{{ site.repository }}/blob/master/docs/{{ page.path }}" target="_blank">Improve this page</a>
    </div>
    <div class="github-link">
        <img src="{{ "/images/common/issue-icon.png" | prepend: site.baseurl }}"/>
        <a href="{{ site.repository }}/issues/new" target="_blank">Raise an issue</a>
    </div>
</div>
<!--<script>-->
  <!--function scrollFunction() {-->
      <!--document.querySelector("aside").style.top = this.window.scrollY + 60 + "px";-->
  <!--}-->
  <!--window.onscroll = scrollFunction;-->
<!--</script>-->
>>>>>>> f796b3fe
<|MERGE_RESOLUTION|>--- conflicted
+++ resolved
@@ -1,68 +1,3 @@
-<<<<<<< HEAD
-{% for section in site.data.tutorials %}
-<div>
-    <h4 class="navheading"><a href="{{ site.baseurl }}/">{{ section.title }}</a></h4>
-    <ul class="navlist">
-        {% for item in section.tutorials %} {% assign item_url = item | prepend:"/" | append:"/" %} {% assign p = site.tutorials
-        | where:"url", item_url | first %}
-        <li class="navlink{% if item_url == page.url %}_current{% endif %}"><a href="{{ site.baseurl }}{{ p.url }}">{{ p.title }}</a></li>
-        {% endfor %}
-    </ul>
-</div>
-{% endfor %}
-<div class="nav">
-<select name="menu" onchange="top.window.location = this.value">
-    <option value="#" selected>Pick Another API</option>
-    <optgroup label="Solace APIs">
-        <option value="http://dev.solace.com//get-started/c-tutorials/">C</option>
-        <option value="http://dev.solace.com//get-started/dotnet-tutorials/">C#/.NET</option>
-        <option value="http://dev.solace.com//get-started/java-tutorials/">Java</option>
-        <option value="http://dev.solace.com//get-started/javascript-tutorials/">JavaScript</option>
-        <option value="http://dev.solace.com//get-started/node-js-tutorials/">Node.js</option>
-    </optgroup>
-    <optgroup label="Open APIs & Protocols">
-        <option value="http://dev.solace.com/get-started/amqp-tutorials-jms-11/">AMQP - JMS 1.1 </option>
-        <option value="http://dev.solace.com/get-started/amqp-tutorials-jms-2/">AMQP - JMS 2.0</option>
-        <option value="http://dev.solace.com/get-started/amqp-tutorials-node-js/">AMQP - Node.js</option>
-        <option value="http://dev.solace.com//get-started/mqtt-tutorials/">MQTT - Eclipse Paho Java</option>
-        <option value="http://dev.solace.com/get-started/amqp-tutorials-jms-11/">JMS 1.1 - Apache Qpid </option>
-        <option value="http://dev.solace.com/get-started/amqp-tutorials-jms-2/">JMS 2.0 - Apache Qpid</option>
-        <option value="http://dev.solace.com//get-started/jms-tutorials/">JMS 1.1 - Solace </option>
-        <option value="http://dev.solace.com//get-started/openmama-tutorials/">OpenMAMA</option>
-        <option value="http://dev.solace.com//get-started/rest-tutorials/">REST Messaging</option>
-    </optgroup>
-    <optgroup label="Other Environments">
-        <option value="http://dev.solace.com//get-started/pcf-tutorials/">Pivotal Cloud Foundry</option>
-    </optgroup>
-</select>
-</div>
-<div class="github">
-<div>
-    <img class="grey-image" src="{{ "/images/common/hosted-in-github.png" | prepend: site.baseurl }}" alt="hosted-in-github"
-        width="150" height="57"></img>
-</div>
-{% for item in page.links %}
-<div class="github-link">
-    <img class="fork-icon" src="{{ "/images/common/github-icon.png" | prepend: site.baseurl }}"/>
-    <a href="{{ site.repository }}{{ item.link }}" target="_blank">{{ item.label }}</a> <br />
-</div>
-{% endfor %}
-<div class="github-link">
-    <img src="{{ "/images/common/pencil-icon.png" | prepend: site.baseurl }}"/>
-    <a href="{{ site.repository }}/blob/master/docs/{{ page.path }}" target="_blank">Improve this page</a>
-</div>
-<div class="github-link">
-    <img src="{{ "/images/common/issue-icon.png" | prepend: site.baseurl }}"/>
-    <a href="{{ site.repository }}/issues/new" target="_blank">Raise an issue</a>
-</div>
-</div>
-<script>
-function scrollFunction() {
-  document.querySelector("aside").style.top = this.window.scrollY + 60 + "px";
-}
-window.onscroll = scrollFunction;
-</script>
-=======
 
 {% for section in site.data.tutorials %}
     <div>
@@ -126,5 +61,4 @@
       <!--document.querySelector("aside").style.top = this.window.scrollY + 60 + "px";-->
   <!--}-->
   <!--window.onscroll = scrollFunction;-->
-<!--</script>-->
->>>>>>> f796b3fe
+<!--</script>-->